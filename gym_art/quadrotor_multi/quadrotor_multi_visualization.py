import copy
import numpy as np

import gym_art.quadrotor_multi.rendering3d as r3d

from gym_art.quadrotor_multi.quadrotor_visualization import ChaseCamera, SideCamera, quadrotor_simple_3dmodel, \
    quadrotor_3dmodel
from gym_art.quadrotor_multi.params import quad_color
from gym_art.quadrotor_multi.quad_utils import *
from gym_art.quadrotor_multi.quad_utils import calculate_collision_matrix
from scipy import spatial
from pyglet.window import key

# Global Camera
class GlobalCamera(object):
    def __init__(self, view_dist=2.0):
        self.radius = view_dist
        self.theta = np.pi / 2
        self.phi = 0.0
        self.center = np.array([0., 0., 2.])

    def reset(self, view_dist=2.0, center=np.array([0., 0., 2.])):
        self.center = center

    def step(self, center=np.array([0., 0., 2.])):
        pass

    def look_at(self):
        up = npa(0, 0, 1)
        center = self.center  # pattern center
        eye = center + self.radius * np.array([np.sin(self.theta) * np.cos(self.phi), np.sin(self.theta) * np.sin(self.phi), np.cos(self.theta)])
        return eye, center, up


class Quadrotor3DSceneMulti:
    def __init__(
            self, w, h,
            quad_arm=None, models=None, obstacles=None, visible=True, resizable=True, goal_diameter=None,
            viewpoint='chase', obs_hw=None, obstacle_mode='no_obstacles', room_dims=(10, 10, 10), num_agents=8,
            render_speed=1.0, formation_size=-1.0, vector_render_type='acceleration'
    ):
        if obs_hw is None:
            obs_hw = [64, 64]

        self.window_target = None
        self.window_w, self.window_h = w, h
        self.resizable = resizable
        self.viewpoint = viewpoint
        self.obs_hw = copy.deepcopy(obs_hw)
        self.visible = visible

        self.quad_arm = quad_arm
        self.obstacles = obstacles
        self.obstacle_mode = obstacle_mode
        self.models = models
        self.room_dims = room_dims

        self.quad_transforms, self.shadow_transforms, self.goal_transforms = [], [], []

        if goal_diameter:
            self.goal_forced_diameter = goal_diameter
        else:
            self.goal_forced_diameter = None

        self.diameter = self.goal_diameter = -1
        self.update_goal_diameter()

        if self.viewpoint == 'chase':
            self.chase_cam = ChaseCamera(view_dist=self.diameter * 15)
        elif self.viewpoint == 'side':
            self.chase_cam = SideCamera(view_dist=self.diameter * 15)
        elif self.viewpoint == 'global':
            self.chase_cam = GlobalCamera(view_dist=2.5)

        self.fpv_lookat = None

        self.scene = None
        self.window_target = None
        self.obs_target = None
        self.video_target = None

        # Save parameters to help transfer from global camera to local camera
        self.goals = None
        self.dynamics = None
        self.num_agents = num_agents
        self.camera_drone_index = 0

        # Aux camera moving
        standard_render_speed = 1.0
        speed_ratio = render_speed / standard_render_speed
        self.camera_rot_step_size = np.pi / 45 * speed_ratio
        self.camera_zoom_step_size = 0.1 * speed_ratio
        self.camera_mov_step_size = 0.1 * speed_ratio
        self.formation_size = formation_size
        self.vector_render_type = vector_render_type
        self.vector_array = [[] for _ in range(num_agents)]


    def update_goal_diameter(self):
        if self.quad_arm is not None:
            self.diameter = 2 * self.quad_arm
        else:
            self.diameter = 2 * np.linalg.norm(self.models[0].params['motor_pos']['xyz'][:2])

        if self.goal_forced_diameter:
            self.goal_diameter = self.goal_forced_diameter
        else:
            self.goal_diameter = self.diameter

    def update_env(self, room_dims):
        self.room_dims = room_dims
        self._make_scene()

    @staticmethod
    def dict_vals_to_list(d):
        l = []
        for v in d.values():
            l.append(v)
        return l

    def _remake_arrows(self, cyl_height=0.12):
        self.vec_cyl_transforms, self.vec_cone_transforms = [], []
        for i, model in enumerate(self.models):
            self.vec_cyl_transforms.append(
                r3d.transform_and_color(np.eye(4), (1, 1, 1), r3d.cylinder(0.005, cyl_height, 32))
            )

            self.vec_cone_transforms.append(
                r3d.transform_and_color(np.eye(4), (1, 1, 1), r3d.cone(0.01, 0.04, 32))
            )

        bodies = []
        # bodies['vel_cyls'] = self.vec_cyl_transforms
        # bodies['vel_cones'] = self.vec_cone_transforms
        bodies.extend(self.vec_cyl_transforms)
        bodies.extend(self.vec_cone_transforms)
        world = r3d.World(bodies)
        batch = r3d.Batch()
        world.build(batch)
        # self.scene.batches.extend([batch])

        if 'arrow' in self.scene.batches.keys():
            self.scene.batches['arrow'].extend([batch])
        else:
            self.scene.batches['arrow'] = [batch]

    def _reset_arrows(self):
        self.scene.batches['arrow'] = []


    def _make_scene(self):
        self.cam1p = r3d.Camera(fov=90.0)
        self.cam3p = r3d.Camera(fov=45.0)

        self.quad_transforms, self.shadow_transforms, self.goal_transforms, self.collision_transforms,\
<<<<<<< HEAD
        self.obstacle_transforms, self.vec_cyl_transforms, self.vec_cone_transforms = [], [], [], [], [], [], []
        self.vec_arrow_transforms = []
=======
        self.obstacle_transforms, self.vec_arrow_transforms = [], [], [], [], [], []
>>>>>>> 2982e78a

        for i, model in enumerate(self.models):
            if model is not None:
                quad_transform = quadrotor_3dmodel(model, quad_id=i)
            else:
                quad_transform = quadrotor_simple_3dmodel(self.diameter)
            self.quad_transforms.append(quad_transform)

            self.shadow_transforms.append(
                r3d.transform_and_color(np.eye(4), (0, 0, 0, 0.4), r3d.circle(0.75 * self.diameter, 32))
            )
            self.collision_transforms.append(
                r3d.transform_and_color(np.eye(4), (0, 0, 0, 0.0), r3d.sphere(0.75 * self.diameter, 32))
            )
            self.vec_arrow_transforms.append(
                r3d.transform_and_color(np.eye(4), (1, 1, 1), r3d.arrow(0.002, 0.12, 32))
            )

            self.vec_cyl_transforms.append(
                r3d.transform_and_color(np.eye(4), (1, 1, 1), r3d.cylinder(0.01, 0.12, 32))
            )

            self.vec_cone_transforms.append(
                r3d.transform_and_color(np.eye(4), (1, 1, 1), r3d.cone(0.01, 0.12, 32))
            )

        # TODO make floor size or walls to indicate world_box
        floor = r3d.ProceduralTexture(r3d.random_textype(), (0.15, 0.25),
                                      r3d.rect((100, 100), (0, 100), (0, 100)))
        self.update_goal_diameter()
        self.chase_cam.view_dist = self.diameter * 15

        self.create_goals()

        bodies = [r3d.BackToFront([floor, st]) for st in self.shadow_transforms]
        bodies.extend(self.goal_transforms)
        bodies.extend(self.quad_transforms)
        bodies.extend(self.vec_arrow_transforms)
        # visualize walls of the room if True
        if self.visible:
            room = r3d.ProceduralTexture(r3d.random_textype(), (0.15, 0.25), r3d.envBox(*self.room_dims))
            bodies.append(room)

        if self.obstacle_mode != 'no_obstacles':
            self.create_obstacles()
            bodies.extend(self.obstacle_transforms)

        world = r3d.World(bodies)
        batch = r3d.Batch()
        world.build(batch)
        self.scene = r3d.Scene(batches={'generic': [batch]}, bgcolor=(0, 0, 0))
        self.scene.initialize()

        # Collision spheres have to be added in the ending after everything has been rendered, as it transparent
        bodies = []
        bodies.extend(self.collision_transforms)
        world = r3d.World(bodies)
        batch = r3d.Batch()
        world.build(batch)
        self.scene.batches['generic'].extend([batch])

    def create_obstacles(self):
        for item in self.obstacles.obstacles:
            color = quad_color[14]
            if item.type == 'cube':
                obstacle_transform = r3d.transform_and_color(np.eye(4), color, r3d.box(item.size, item.size, item.size))
            elif item.type == 'sphere':
                obstacle_transform = r3d.transform_and_color(np.eye(4), color, r3d.sphere(item.size / 2, 18))
            else:
                raise NotImplementedError()

            self.obstacle_transforms.append(obstacle_transform)

    def update_obstacles(self, obstacles):
        for i, g in enumerate(obstacles.obstacles):
            self.obstacle_transforms[i].set_transform(r3d.translate(g.pos))

    def create_goals(self):
        for i in range(len(self.models)):
            color = quad_color[i % len(quad_color)]
            goal_transform = r3d.transform_and_color(np.eye(4), color, r3d.sphere(self.goal_diameter / 2, 18))
            self.goal_transforms.append(goal_transform)

    def update_goals(self, goals):
        for i, g in enumerate(goals):
            self.goal_transforms[i].set_transform(r3d.translate(g[0:3]))

    def update_models(self, models):
        self.models = models

        if self.video_target is not None:
            self.video_target.finish()
            self.video_target = None
        if self.obs_target is not None:
            self.obs_target.finish()
            self.obs_target = None
        if self.window_target:
            self._make_scene()

    def reset(self, goals, dynamics, obstacles, collisions):
        self.goals = goals
        self.dynamics = dynamics
        self.vector_array = [[] for _ in range(self.num_agents)]

        if self.viewpoint == 'global':
            goal = np.mean(goals, axis=0)
            self.chase_cam.reset(view_dist=2.5, center=goal)
        else:
            goal = goals[self.camera_drone_index]  # TODO: make a camera that can look at all drones
            self.chase_cam.reset(goal[0:3], dynamics[self.camera_drone_index].pos, dynamics[self.camera_drone_index].vel)


        self.update_state(dynamics, goals, obstacles, collisions)

    def update_state(self, all_dynamics, goals, obstacles, collisions):
        self._reset_arrows()
        if self.scene:
            if self.viewpoint == 'global':
                goal = np.mean(goals, axis=0)
                self.chase_cam.step(center=goal)
            else:
                self.chase_cam.step(all_dynamics[self.camera_drone_index].pos, all_dynamics[self.camera_drone_index].vel)
                self.fpv_lookat = all_dynamics[self.camera_drone_index].look_at()
            # use this to get trails on the goals and visualize the paths they follow
            # bodies = []
            # bodies.extend(self.goal_transforms)
            # world = r3d.World(bodies)
            # batch = r3d.Batch()
            # world.build(batch)
            # self.scene.batches.extend([batch])

            self.update_goals(goals=goals)
            if self.obstacle_mode != 'no_obstacles':
                self.update_obstacles(obstacles=obstacles)

            for i, dyn in enumerate(all_dynamics):
                matrix = r3d.trans_and_rot(dyn.pos, dyn.rot)
                self.quad_transforms[i].set_transform_nocollide(matrix)

                shadow_pos = 0 + dyn.pos
                shadow_pos[2] = 0.001  # avoid z-fighting
                matrix = r3d.translate(shadow_pos)
                self.shadow_transforms[i].set_transform_nocollide(matrix)

                if self.vector_render_type:
                    if len(self.vector_array[i]) > 10:
                        self.vector_array[i].pop(0)

                    if self.vector_render_type == 'acceleration':
                        self.vector_array[i].append(dyn.acc)
                    elif self.vector_render_type == 'velocity':
                        self.vector_array[i].append(dyn.vel)
                    else:
                        raise NotImplementedError

<<<<<<< HEAD
                    avg_of_vecs = np.mean(self.vector_array[i], axis=0)

                    vector_dir = np.diag(np.sign(avg_of_vecs))

                    vector_mag = np.linalg.norm(avg_of_vecs)

                    cyl_height = 0.12 * vector_mag / 2

                    self._remake_arrows(cyl_height)

                    cyl_mat = r3d.trans_and_rot(dyn.pos, vector_dir @ dyn.rot)

                    cone_mat = r3d.trans_and_rot(dyn.pos, vector_dir @ dyn.rot)

                    shift = r3d.translate(np.array([0, 0, cyl_height]))

                    cone_mat = cone_mat @ shift

                    self.vec_cyl_transforms[i].set_transform_nocollide(cyl_mat)
                    self.vec_cone_transforms[i].set_transform_nocollide(cone_mat)

=======
                    # Get average of the vectors
                    avg_of_vecs = np.mean(self.vector_array[i], axis=0)

                    # Calculate direction
                    vector_dir = np.diag(np.sign(avg_of_vecs))

                    # Calculate magnitude and divide by 5 (rough estimate)
                    vector_mag = np.linalg.norm(avg_of_vecs) / 5

                    s = np.diag(list(abs(np.diag(vector_dir))) + [1.0])

                    # Update directions with magnitude only in the z direction as we need only the length to change
                    vector_dir[2][2] = vector_dir[2][2] * vector_mag

                    # Calculate the transform of the Cylinder
                    vel_arrow_mat = r3d.trans_and_rot(dyn.pos, vector_dir @ dyn.rot) @ s
                    self.vec_arrow_transforms[i].set_transform_nocollide(vel_arrow_mat)
>>>>>>> 2982e78a

                matrix = r3d.translate(dyn.pos)
                if collisions['drone'][i] > 0.0 or collisions['obstacle'][i] > 0.0 or collisions['ground'][i] > 0.0:
                    # Multiplying by 1 converts bool into float
                    self.collision_transforms[i].set_transform_and_color(matrix, (
                        (collisions['drone'][i] > 0.0) * 1.0, (collisions['obstacle'][i] > 0.0) * 1.0,
                        (collisions['ground'][i] > 0.0) * 1.0, 0.4))
                else:
                    self.collision_transforms[i].set_transform_and_color(matrix, (0, 0, 0, 0.0))

    def render_chase(self, all_dynamics, goals, collisions, mode='human', obstacles=None):
        if mode == 'human':
            if self.window_target is None:
                self.window_target = r3d.WindowTarget(self.window_w, self.window_h, resizable=self.resizable)
                self.keys = key.KeyStateHandler()
                self.window_target.window.push_handlers(self.keys)
                self.window_target.window.on_key_release = self.window_on_key_release
                self._make_scene()

            self.window_smooth_change_view()
            self.update_state(all_dynamics=all_dynamics, goals=goals, obstacles=obstacles, collisions=collisions)
            self.cam3p.look_at(*self.chase_cam.look_at())
            r3d.draw(self.scene, self.cam3p, self.window_target)
            return None
        elif mode == 'rgb_array':
            if self.video_target is None:
                self.video_target = r3d.FBOTarget(self.window_h, self.window_h)
                self._make_scene()
            self.update_state(all_dynamics=all_dynamics, goals=goals, obstacles=obstacles, collisions=collisions)
            self.cam3p.look_at(*self.chase_cam.look_at())
            r3d.draw(self.scene, self.cam3p, self.video_target)
            return np.flipud(self.video_target.read())

    def window_smooth_change_view(self):
        if len(self.keys) == 0:
            return

        symbol = list(self.keys)
        if key.NUM_0 <= symbol[0] <= key.NUM_9:
            index = min(symbol[0] - key.NUM_0, self.num_agents-1)
            self.camera_drone_index = index
            self.viewpoint = 'local'
            self.chase_cam = ChaseCamera(view_dist=self.diameter * 15)
            self.chase_cam.reset(self.goals[index][0:3], self.dynamics[index].pos, self.dynamics[index].vel)
            return

        if self.keys[key.L]:
            self.viewpoint = 'local'
            self.chase_cam = ChaseCamera(view_dist=self.diameter * 15)
            self.chase_cam.reset(self.goals[0][0:3], self.dynamics[0].pos, self.dynamics[0].vel)
            return
        if self.keys[key.G]:
            self.viewpoint = 'global'
            self.chase_cam = GlobalCamera(view_dist=2.5)
            goal = np.mean(self.goals, axis=0)
            self.chase_cam.reset(view_dist=2.5, center=goal)

        if not isinstance(self.chase_cam, GlobalCamera):
            return

        if self.keys[key.LEFT]:
            # <- Left Rotation :
            self.chase_cam.phi -= self.camera_rot_step_size
        if self.keys[key.RIGHT]:
            # -> Right Rotation :
            self.chase_cam.phi += self.camera_rot_step_size
        if self.keys[key.UP]:
            self.chase_cam.theta -= self.camera_rot_step_size
        if self.keys[key.DOWN]:
            self.chase_cam.theta += self.camera_rot_step_size
        if self.keys[key.Z]:
            # Zoom In
            self.chase_cam.radius -= self.camera_zoom_step_size
        if self.keys[key.X]:
            # Zoom Out
            self.chase_cam.radius += self.camera_zoom_step_size
        if self.keys[key.Q]:
            # Decrease the step size of Rotation
            if self.camera_rot_step_size <= np.pi / 18:
                print('Current rotation step size for camera is the minimum!')
            else:
                self.camera_rot_step_size /= 2
        if self.keys[key.P]:
            # Increase the step size of Rotation
            if self.camera_rot_step_size >= np.pi / 2:
                print('Current rotation step size for camera is the maximum!')
            else:
                self.camera_rot_step_size *= 2
        if self.keys[key.W]:
            # Decrease the step size of Zoom
            if self.camera_zoom_step_size <= 0.1:
                print('Current zoom step size for camera is the minimum!')
            else:
                self.camera_zoom_step_size -= 0.1
        if self.keys[key.O]:
            # Increase the step size of Zoom
            if self.camera_zoom_step_size >= 2.0:
                print('Current zoom step size for camera is the maximum!')
            else:
                self.camera_zoom_step_size += 0.1
        if self.keys[key.J]:
            self.chase_cam.center += np.array([0., 0., self.camera_mov_step_size])
        if self.keys[key.N]:
            self.chase_cam.center += np.array([0., 0., -self.camera_mov_step_size])
        if self.keys[key.B]:
            angle = self.chase_cam.phi + np.pi / 2
            move_step = np.array([np.cos(angle), np.sin(angle), 0]) * self.camera_mov_step_size
            self.chase_cam.center -= move_step
        if self.keys[key.M]:
            angle = self.chase_cam.phi + np.pi / 2
            move_step = np.array([np.cos(angle), np.sin(angle), 0]) * self.camera_mov_step_size
            self.chase_cam.center += move_step

        if self.keys[key.NUM_ADD]:
            self.formation_size += 0.1
        elif self.keys[key.NUM_SUBTRACT]:
            self.formation_size -= 0.1


    def window_on_key_release(self, symbol, modifiers):
        self.keys = key.KeyStateHandler()
        self.window_target.window.push_handlers(self.keys)<|MERGE_RESOLUTION|>--- conflicted
+++ resolved
@@ -111,12 +111,6 @@
         self.room_dims = room_dims
         self._make_scene()
 
-    @staticmethod
-    def dict_vals_to_list(d):
-        l = []
-        for v in d.values():
-            l.append(v)
-        return l
 
     def _remake_arrows(self, cyl_height=0.12):
         self.vec_cyl_transforms, self.vec_cone_transforms = [], []
@@ -153,12 +147,7 @@
         self.cam3p = r3d.Camera(fov=45.0)
 
         self.quad_transforms, self.shadow_transforms, self.goal_transforms, self.collision_transforms,\
-<<<<<<< HEAD
         self.obstacle_transforms, self.vec_cyl_transforms, self.vec_cone_transforms = [], [], [], [], [], [], []
-        self.vec_arrow_transforms = []
-=======
-        self.obstacle_transforms, self.vec_arrow_transforms = [], [], [], [], [], []
->>>>>>> 2982e78a
 
         for i, model in enumerate(self.models):
             if model is not None:
@@ -314,7 +303,6 @@
                     else:
                         raise NotImplementedError
 
-<<<<<<< HEAD
                     avg_of_vecs = np.mean(self.vector_array[i], axis=0)
 
                     vector_dir = np.diag(np.sign(avg_of_vecs))
@@ -336,25 +324,6 @@
                     self.vec_cyl_transforms[i].set_transform_nocollide(cyl_mat)
                     self.vec_cone_transforms[i].set_transform_nocollide(cone_mat)
 
-=======
-                    # Get average of the vectors
-                    avg_of_vecs = np.mean(self.vector_array[i], axis=0)
-
-                    # Calculate direction
-                    vector_dir = np.diag(np.sign(avg_of_vecs))
-
-                    # Calculate magnitude and divide by 5 (rough estimate)
-                    vector_mag = np.linalg.norm(avg_of_vecs) / 5
-
-                    s = np.diag(list(abs(np.diag(vector_dir))) + [1.0])
-
-                    # Update directions with magnitude only in the z direction as we need only the length to change
-                    vector_dir[2][2] = vector_dir[2][2] * vector_mag
-
-                    # Calculate the transform of the Cylinder
-                    vel_arrow_mat = r3d.trans_and_rot(dyn.pos, vector_dir @ dyn.rot) @ s
-                    self.vec_arrow_transforms[i].set_transform_nocollide(vel_arrow_mat)
->>>>>>> 2982e78a
 
                 matrix = r3d.translate(dyn.pos)
                 if collisions['drone'][i] > 0.0 or collisions['obstacle'][i] > 0.0 or collisions['ground'][i] > 0.0:
