--- conflicted
+++ resolved
@@ -37,11 +37,7 @@
             self, w, h,
             quad_arm=None, models=None, obstacles=None, visible=True, resizable=True, goal_diameter=None,
             viewpoint='chase', obs_hw=None, obstacle_mode='no_obstacles', room_dims=(10, 10, 10), num_agents=8,
-<<<<<<< HEAD
-            render_speed=1.0
-=======
-            formation_size=-1.0
->>>>>>> 7d2d14fb
+            render_speed=1.0, formation_size=-1.0,
     ):
         if obs_hw is None:
             obs_hw = [64, 64]
@@ -88,7 +84,6 @@
         self.dynamics = None
         self.num_agents = num_agents
         self.camera_drone_index = 0
-<<<<<<< HEAD
 
         # Aux camera moving
         standard_render_speed = 1.0
@@ -96,11 +91,7 @@
         self.camera_rot_step_size = np.pi / 45 * speed_ratio
         self.camera_zoom_step_size = 0.1 * speed_ratio
         self.camera_mov_step_size = 0.1 * speed_ratio
-=======
-        self.camera_rot_step_size = np.pi / 18
-        self.camera_zoom_step_size = 0.1
         self.formation_size = formation_size
->>>>>>> 7d2d14fb
 
     def update_goal_diameter(self):
         if self.quad_arm is not None:
@@ -350,7 +341,6 @@
                 print('Current zoom step size for camera is the maximum!')
             else:
                 self.camera_zoom_step_size += 0.1
-<<<<<<< HEAD
         if self.keys[key.J]:
             self.chase_cam.center += np.array([0., 0., self.camera_mov_step_size])
         if self.keys[key.N]:
@@ -364,15 +354,12 @@
             move_step = np.array([np.cos(angle), np.sin(angle), 0]) * self.camera_mov_step_size
             self.chase_cam.center += move_step
 
+        if self.keys[key.NUM_ADD]:
+            self.formation_size += 0.1
+        elif self.keys[key.NUM_SUBTRACT]:
+            self.formation_size -= 0.1
+
 
     def window_on_key_release(self, symbol, modifiers):
         self.keys = key.KeyStateHandler()
-        self.window_target.window.push_handlers(self.keys)
-=======
-
-        elif symbol == key.NUM_ADD:
-            self.formation_size += 0.1
-        elif symbol == key.NUM_SUBTRACT:
-            self.formation_size -= 0.1
-
->>>>>>> 7d2d14fb
+        self.window_target.window.push_handlers(self.keys)