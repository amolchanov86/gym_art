import copy
import math
import random
import numpy as np
import scipy as scp
from scipy import spatial
import time
from collections import deque

import gym
import bezier

<<<<<<< HEAD
from gym_art.quadrotor_multi.quad_utils import generate_points, calculate_collision_matrix, perform_collision, hyperbolic_proximity_penalty
=======
from gym_art.quadrotor_multi.quad_utils import generate_points, calculate_collision_matrix,\
    perform_collision_between_drones, perform_collision_with_obstacle
>>>>>>> 2f59a13c
from gym_art.quadrotor_multi.quadrotor_multi_obstacles import MultiObstacles
from gym_art.quadrotor_multi.quadrotor_single import GRAV, QuadrotorSingle
from gym_art.quadrotor_multi.quadrotor_multi_visualization import Quadrotor3DSceneMulti

EPS = 1E-6


class QuadrotorEnvMulti(gym.Env):
    def __init__(self,
                 num_agents,
                 dynamics_params='DefaultQuad', dynamics_change=None,
                 dynamics_randomize_every=None, dyn_sampler_1=None, dyn_sampler_2=None,
                 raw_control=True, raw_control_zero_middle=True, dim_mode='3D', tf_control=False, sim_freq=200.,
                 sim_steps=2, obs_repr='xyz_vxyz_R_omega', ep_time=7, obstacles_num=0, room_length=10, room_width=10, room_height=10,
                 init_random_state=False, rew_coeff=None, sense_noise=None, verbose=False, gravity=GRAV,
                 resample_goals=False, t2w_std=0.005, t2t_std=0.0005, excite=False, dynamics_simplification=False,
                 quads_dist_between_goals=0.0, quads_mode='static_goal', swarm_obs=False, quads_use_numba=False, quads_settle=False,
                 quads_settle_range_meters=1.0, quads_vel_reward_out_range=0.8, quads_goal_dimension='2D', quads_obstacle_mode='no_obstacles', quads_view_mode='local', quads_obstacle_num=0,
                 quads_obstacle_type='sphere', quads_obstacle_size=0.0, collision_force=True, adaptive_env=False):

        super().__init__()

        self.num_agents = num_agents
        self.swarm_obs = swarm_obs
        # Set to True means that sample_factory will treat it as a multi-agent vectorized environment even with
        # num_agents=1. More info, please look at sample-factory: envs/quadrotors/wrappers/reward_shaping.py
        self.is_multiagent = True
        self.room_dims = (room_length, room_width, room_height)

        self.envs = []
        self.adaptive_env = adaptive_env

        for i in range(self.num_agents):
            e = QuadrotorSingle(
                dynamics_params, dynamics_change, dynamics_randomize_every, dyn_sampler_1, dyn_sampler_2,
                raw_control, raw_control_zero_middle, dim_mode, tf_control, sim_freq, sim_steps,
                obs_repr, ep_time, obstacles_num, room_length, room_width, room_height, init_random_state,
                rew_coeff, sense_noise, verbose, gravity, t2w_std, t2t_std, excite, dynamics_simplification,
                quads_use_numba, self.swarm_obs, self.num_agents, quads_settle, quads_settle_range_meters, quads_vel_reward_out_range, quads_view_mode,
                quads_obstacle_mode, quads_obstacle_num
            )
            self.envs.append(e)

        self.resample_goals = resample_goals

        self.scene = None

        self.action_space = self.envs[0].action_space
        self.observation_space = self.envs[0].observation_space

        # reward shaping
        self.rew_coeff = dict(
            pos=1., effort=0.05, action_change=0., crash=1., orient=1., yaw=0., rot=0., attitude=0., spin=0.1, vel=0.,
            quadcol_bin=0., quadsettle=0., quadcol_bin_obst=0.,
        )
        rew_coeff_orig = copy.deepcopy(self.rew_coeff)

        if rew_coeff is not None:
            assert isinstance(rew_coeff, dict)
            assert set(rew_coeff.keys()).issubset(set(self.rew_coeff.keys()))
            self.rew_coeff.update(rew_coeff)
        for key in self.rew_coeff.keys():
            self.rew_coeff[key] = float(self.rew_coeff[key])

        orig_keys = list(rew_coeff_orig.keys())
        # Checking to make sure we didn't provide some false rew_coeffs (for example by misspelling one of the params)
        assert np.all([key in orig_keys for key in self.rew_coeff.keys()])

        ## Aux variables
        self.pos = np.zeros([self.num_agents, 3]) #Matrix containing all positions
        self.quads_mode = quads_mode
        if obs_repr == 'xyz_vxyz_R_omega':
            obs_self_size = 18
        else:
            raise NotImplementedError(f'{obs_repr} not supported!')

        self.neighbor_obs_size = 6
        self.clip_neighbor_space_length = (num_agents-1) * self.neighbor_obs_size
        self.clip_neighbor_space_min_box = self.observation_space.low[obs_self_size:obs_self_size+self.clip_neighbor_space_length]
        self.clip_neighbor_space_max_box = self.observation_space.high[obs_self_size:obs_self_size+self.clip_neighbor_space_length]

	    ## Set Goals
        self.goal_dimension = quads_goal_dimension
        delta = quads_dist_between_goals
        pi = np.pi

        if self.goal_dimension == "2D":
            self.goal = []
            self.init_goal_pos = []
            for i in range(self.num_agents):
                degree = 2 * pi * i / self.num_agents
                goal_x = delta * np.cos(degree)
                goal_y = delta * np.sin(degree)
                goal = [goal_x, goal_y, 2.0]
                self.goal.append(goal)
                self.init_goal_pos.append(goal)

            self.goal = np.array(self.goal)
        elif self.goal_dimension == "3D":
            self.goal = delta * np.array(generate_points(self.num_agents))
            self.goal[:, 2] += 2.0
            self.init_goal_pos = self.goal
        else:
            raise NotImplementedError()

        self.goal_central = np.mean(self.goal, axis=0)
        self.rews_settle = np.zeros(self.num_agents)
        self.rews_settle_raw = np.zeros(self.num_agents)
        self.settle_count = np.zeros(self.num_agents)

        ## Set Obstacles
        self.obstacle_max_init_vel = 4.0 * self.envs[0].max_init_vel
        self.obstacle_init_box = 0.5 * self.envs[0].box
        self.mean_goals_z = np.mean(self.goal[:, 2])
        self.dt = 1.0 / sim_freq
        self.obstacle_mode = quads_obstacle_mode
        self.obstacle_num = quads_obstacle_num
        self.obstacle_type = quads_obstacle_type
        self.obstacle_size = quads_obstacle_size
        self.set_obstacles = False
        self.obstacle_settle_count = np.zeros(self.num_agents)

        self.obstacles = MultiObstacles(
            mode=self.obstacle_mode, num_obstacles=self.obstacle_num,
            max_init_vel=self.obstacle_max_init_vel, init_box=self.obstacle_init_box,
            mean_goals=self.mean_goals_z, goal_central=self.goal_central,
            dt=self.dt, quad_size=self.envs[0].dynamics.arm, type=self.obstacle_type, size=self.obstacle_size,
        )

        # set render
        self.simulation_start_time = 0
        self.frames_since_last_render = self.render_skip_frames = 0
        self.render_every_nth_frame = 1
        self.render_speed = 1.0  # set to below 1 for slowmo, higher than 1 for fast forward (if simulator can keep up)

        # measuring the total number of pairwise collisions per episode
        self.collisions_per_episode = 0

        # some collisions may happen because the quadrotors get initialized on the collision course
        # if we wait a couple of seconds, then we can eliminate all the collisions that happen due to initialization
        # this is the actual metric that we want to minimize
        self.collisions_after_settle = 0
        self.collisions_grace_period_seconds = 1.5

        self.prev_drone_collisions, self.curr_drone_collisions = [], []
        self.all_collisions = {}
        self.apply_collision_force = collision_force

    def all_dynamics(self):
        return tuple(e.dynamics for e in self.envs)

    def extend_obs_space(self, obs):
        obs_neighbors = []
        for i in range(len(obs)):
            observs = obs[i]
            obs_neighbor = np.array([obs[j][:self.neighbor_obs_size] for j in range(len(obs)) if j != i])
            obs_neighbor_rel = obs_neighbor - observs[:self.neighbor_obs_size]
            obs_neighbors.append(obs_neighbor_rel.reshape(-1))
        obs_neighbors = np.stack(obs_neighbors)

        # clip observation space of neighborhoods
        obs_neighbors = np.clip(
            obs_neighbors, a_min=self.clip_neighbor_space_min_box, a_max=self.clip_neighbor_space_max_box,
        )
        obs_ext = np.concatenate((obs, obs_neighbors), axis=1)
        return obs_ext

    def reset(self):
        obs, rewards, dones, infos = [], [], [], []

        models = tuple(e.dynamics.model for e in self.envs)

        if self.adaptive_env:
            # TODO: introduce logic to choose the new room dims i.e. based on statistics from last N episodes, etc
            # e.g. self.room_dims = ....
            new_length, new_width, new_height = np.random.randint(1, 31, 3)
            self.room_dims = (new_length, new_width, new_height)

        # TODO: don't create scene object if we're just training and no need to visualize?
        if self.scene is None:
            self.scene = Quadrotor3DSceneMulti(
                models=models,
                w=640, h=480, resizable=True, obstacles=self.obstacles, viewpoint=self.envs[0].viewpoint,
                obstacle_mode=self.obstacle_mode, room_dims=self.room_dims
            )
        else:
            self.scene.update_models(models)
            if self.adaptive_env:
                self.scene.update_env(self.room_dims)

        for i, e in enumerate(self.envs):
            self.goal[i] = self.init_goal_pos[i]
            e.goal = self.goal[i]
            e.rew_coeff = self.rew_coeff
            if self.adaptive_env:
                e.update_env(*self.room_dims)

            observation = e.reset()
            obs.append(observation)

        # extend obs to see neighbors
        if self.swarm_obs and self.num_agents > 1:
            obs_ext = self.extend_obs_space(obs)
            obs = obs_ext

        # Reset Obstacles
        self.set_obstacles = False
        self.obstacle_settle_count = np.zeros(self.num_agents)
        quads_pos = np.array([e.dynamics.pos for e in self.envs])
        quads_vel = np.array([e.dynamics.vel for e in self.envs])
        obs = self.obstacles.reset(obs=obs, quads_pos=quads_pos, quads_vel=quads_vel, set_obstacles=self.set_obstacles)
        self.all_collisions = {val: [0.0 for _ in range(len(self.envs))] for val in ['drone', 'ground', 'obstacle']}
        self.scene.reset(tuple(e.goal for e in self.envs), self.all_dynamics(), self.obstacles, self.all_collisions)

        self.collisions_per_episode = self.collisions_after_settle = 0
        return obs

    # noinspection PyTypeChecker
    def step(self, actions):
        obs, rewards, dones, infos = [], [], [], []

        for i, a in enumerate(actions):
            self.envs[i].rew_coeff = self.rew_coeff

            observation, reward, done, info = self.envs[i].step(a)
            obs.append(observation)
            rewards.append(reward)
            dones.append(done)
            infos.append(info)

            self.pos[i, :] = self.envs[i].dynamics.pos

        if self.swarm_obs and self.num_agents > 1:
            obs_ext = self.extend_obs_space(obs)
            obs = obs_ext

        # Calculating collisions between drones
        drone_col_matrix, self.curr_drone_collisions = calculate_collision_matrix(self.pos, self.envs[0].dynamics.arm)

        unique_collisions = np.setdiff1d(self.curr_drone_collisions, self.prev_drone_collisions)

        # collision between 2 drones counts as a single collision
        collisions_curr_tick = len(unique_collisions) // 2
        self.collisions_per_episode += collisions_curr_tick

        if collisions_curr_tick > 0:
            if self.envs[0].tick >= self.collisions_grace_period_seconds * self.envs[0].control_freq:
                self.collisions_after_settle += collisions_curr_tick

        self.prev_drone_collisions = self.curr_drone_collisions

        rew_collisions_raw = np.zeros(self.num_agents)
        if unique_collisions.any():
            rew_collisions_raw[unique_collisions] = -1.0
        rew_collisions = self.rew_coeff["quadcol_bin"] * rew_collisions_raw

        # COLLISION BETWEEN QUAD AND OBSTACLE(S)
        col_obst_quad = self.obstacles.collision_detection(pos_quads=self.pos)
        rew_col_obst_quad_raw = - np.sum(col_obst_quad, axis=0)
        rew_col_obst_quad = self.rew_coeff["quadcol_bin_obst"] * rew_col_obst_quad_raw

        # Collisions with ground
        ground_collisions = [1.0 if pos[2] < 0.25 else 0.0 for pos in self.pos]

        self.all_collisions = {'drone': np.sum(drone_col_matrix, axis=1), 'ground': ground_collisions,
                               'obstacle': col_obst_quad.sum(axis=0)}

<<<<<<< HEAD
        # compute clipped 1/x^2 cost for distance b/w drones
        dists = spatial.distance_matrix(x=self.pos, y=self.pos)
        dt = 1.0 / self.envs[0].control_freq
        spacing_reward = hyperbolic_proximity_penalty(dists, dt)


=======
        # Applying random forces for all collisions between drones and obstacles
        if self.apply_collision_force:
            for val in self.curr_drone_collisions:
                perform_collision_between_drones(self.envs[val[0]].dynamics, self.envs[val[1]].dynamics)
            for val in np.argwhere(col_obst_quad > 0.0):
                perform_collision_with_obstacle(self.obstacles.obstacles[val[0]], self.envs[val[1]].dynamics)
>>>>>>> 2f59a13c

        for i in range(self.num_agents):
            rewards[i] += rew_collisions[i]
            infos[i]["rewards"]["rew_quadcol"] = rew_collisions[i]
            infos[i]["rewards"]["rewraw_quadcol"] = rew_collisions_raw[i]

            rewards[i] += rew_col_obst_quad[i]
            infos[i]["rewards"]["rew_quadcol_obstacle"] = rew_col_obst_quad[i]
            infos[i]["rewards"]["rewraw_quadcol_obstacle"] = rew_col_obst_quad_raw[i]

            rewards[i] += spacing_reward[i]
            infos[i]["rewards"]["rew_quad_spacing"] = spacing_reward[i]

        if self.quads_mode == "circular_config":
            for i, e in enumerate(self.envs):
                dis = np.linalg.norm(self.pos[i] - e.goal)
                if abs(dis) < 0.02:
                    self.settle_count[i] += 1
                else:
                    self.settle_count = np.zeros(self.num_agents)
                    break

            # drones settled at the goal for 1 sec
            control_step_for_one_sec = int(self.envs[0].control_freq)
            tmp_count = self.settle_count >= control_step_for_one_sec
            if all(tmp_count):
                np.random.shuffle(self.goal)
                for i, env in enumerate(self.envs):
                    env.goal = self.goal[i]
                    # Add settle rewards
                    self.rews_settle_raw[i] = control_step_for_one_sec
                    self.rews_settle[i] = self.rew_coeff["quadsettle"] * self.rews_settle_raw[i]
                    rewards[i] += self.rews_settle[i]
                    infos[i]["rewards"]["rew_quadsettle"] = self.rews_settle[i]
                    infos[i]["rewards"]["rewraw_quadsettle"] = self.rews_settle_raw[i]

                self.rews_settle = np.zeros(self.num_agents)
                self.rews_settle_raw = np.zeros(self.num_agents)
                self.settle_count = np.zeros(self.num_agents)
        elif self.quads_mode == "dynamic_goal":
            tick = self.envs[0].tick
            # teleport every 5 secs
            control_step_for_five_sec = int(5.0 * self.envs[0].control_freq)
            if tick % control_step_for_five_sec == 0 and tick > 0:
                box_size = self.envs[0].box
                x = (random.random() * 2 - 1) * box_size
                y = (random.random() * 2 - 1) * box_size
                z = random.random() * 2 * box_size
                if z < 0.25:
                    z = 0.25

                self.goal = [[x, y, z] for i in range(self.num_agents)]
                self.goal = np.array(self.goal)

                for i, env in enumerate(self.envs):
                    env.goal = self.goal[i]
        elif self.quads_mode == "static_goal":
            pass
        elif self.quads_mode == "ep_lissajous3D":
            control_freq = self.envs[0].control_freq
            tick = self.envs[0].tick / control_freq
            x, y, z = self.lissajous3D(tick)
            goal_x, goal_y, goal_z = self.goal[0][0], self.goal[0][1], self.goal[0][2]
            x_new, y_new, z_new = x + goal_x, y + goal_y,  z + goal_z
            self.goal = [[x_new, y_new, z_new] for i in range(self.num_agents)]
            self.goal = np.array(self.goal)

            for i, env in enumerate(self.envs):
                env.goal = self.goal[i]
        elif self.quads_mode == "ep_rand_bezier":
            # randomly sample new goal pos in free space and have the goal move there following a bezier curve
            tick = self.envs[0].tick
            control_freq = self.envs[0].control_freq
            num_secs = 5
            control_steps = int(num_secs * control_freq)
            t = tick % control_steps
            # min and max distance the goal can spawn away from its current location. 30 = empirical upper bound on
            # velocity that the drones can handle.
            max_dist = min(30, max(self.room_dims))
            min_dist = max_dist / 2
            if tick % control_steps == 0 or tick == 1:
                # sample a new goal pos that's within the room boundaries and satisfies the distance constraint
                new_goal_found = False
                while not new_goal_found:
                    low, high = np.array([-self.room_dims[0]/2, -self.room_dims[1]/2, 0]), np.array([self.room_dims[0]/2, self.room_dims[1]/2, self.room_dims[2]])
                    new_pos = np.random.uniform(low=-high, high=high, size=(2, 3)).reshape(3, 2)  # need an intermediate point for  a deg=2 curve
                    new_pos = new_pos * np.random.randint(min_dist, max_dist+1) / np.linalg.norm(new_pos, axis=0) # add some velocity randomization = random magnitude * unit direction
                    new_pos = self.goal[0].reshape(3, 1) + new_pos
                    lower_bound = np.expand_dims(low, axis=1)
                    upper_bound = np.expand_dims(high, axis=1)
                    new_goal_found = (new_pos > lower_bound + 0.5).all() and (new_pos < upper_bound - 0.5).all()  # check bounds that are slightly smaller than the room dims
                nodes = np.concatenate((self.goal[0].reshape(3, 1), new_pos), axis=1)
                nodes = np.asfortranarray(nodes)
                pts = np.linspace(0, 1, control_steps)
                curve = bezier.Curve(nodes, degree=2)
                self.interp = curve.evaluate_multi(pts)
                # self.interp = np.clip(self.interp, a_min=np.array([0,0,0.2]).reshape(3,1), a_max=high.reshape(3,1)) # want goal clipping to be slightly above the floor
            if tick % control_steps != 0 and tick > 1:
                self.goal = [self.interp[:, t] for _ in range(self.num_agents)]
                self.goal = np.array(self.goal)

                for i, env in enumerate(self.envs):
                    env.goal = self.goal[i]
        elif self.quads_mode == 'swarm_vs_swarm':
            tick = self.envs[0].tick
            control_step_for_five_sec = int(5.0 * self.envs[0].control_freq)
            # Switch every 5th second
            if tick % control_step_for_five_sec == 0 and tick > 0:
                goal_1 = np.array([0.0, 0.0, 2.0])
                goal_2 = np.array([1.5, 1.5, 2.0])
                mid = self.num_agents // 2
                # Reverse every 10th second
                if tick % (control_step_for_five_sec * 2) == 0:
                    for env in self.envs[:mid]:
                        env.goal = goal_1
                    for env in self.envs[mid:]:
                        env.goal = goal_2
                else:
                    for env in self.envs[:mid]:
                        env.goal = goal_2
                    for env in self.envs[mid:]:
                        env.goal = goal_1
        else:
            pass

        if self.obstacle_mode == 'dynamic':
            quads_vel = np.array([e.dynamics.vel for e in self.envs])
            tmp_obs = self.obstacles.step(obs=obs, quads_pos=self.pos, quads_vel=quads_vel,
                                          set_obstacles=self.set_obstacles)

            if not self.set_obstacles:
                for i, e in enumerate(self.envs):
                    dis = np.linalg.norm(self.pos[i] - e.goal)
                    if abs(dis) < 15.0 * self.envs[0].dynamics.arm:
                        self.obstacle_settle_count[i] += 1
                    else:
                        self.obstacle_settle_count = np.zeros(self.num_agents)
                        break

                # drones settled at the goal for 1 sec
                control_step_for_one_sec = int(self.envs[0].control_freq)
                tmp_count = self.obstacle_settle_count >= control_step_for_one_sec
                if all(tmp_count):
                    self.set_obstacles = True
                    tmp_obs = self.obstacles.reset(obs=obs, quads_pos=self.pos, quads_vel=quads_vel,
                                                   set_obstacles=self.set_obstacles)

            obs = tmp_obs

        # DONES
        if any(dones):
            for i in range(len(infos)):
                infos[i]['episode_extra_stats'] = {
                    'num_collisions': self.collisions_per_episode,
                    'num_collisions_after_settle': self.collisions_after_settle,
                }

            obs = self.reset()
            dones = [True] * len(dones)  # terminate the episode for all "sub-envs"

        return obs, rewards, dones, infos

    # Based on https://mathcurve.com/courbes3d.gb/lissajous3d/lissajous3d.shtml
    @staticmethod
    def lissajous3D(tick, a=0.03, b=0.01, c=0.01, n=2, m=2, phi=90, psi=90):
        x = a * np.sin(tick)
        y = b * np.sin(n * tick + phi)
        z = c * np.cos(m * tick + psi)
        return x, y, z

    def render(self, mode='human', verbose=False):
        self.frames_since_last_render += 1

        if self.render_skip_frames > 0:
            self.render_skip_frames -= 1
            return None

        # this is to handle the 1st step of the simulation that will typically be very slow
        if self.simulation_start_time > 0:
            simulation_time = time.time() - self.simulation_start_time
        else:
            simulation_time = 0

        realtime_control_period = 1 / self.envs[0].control_freq

        render_start = time.time()
        goals = tuple(e.goal for e in self.envs)
        self.scene.render_chase(all_dynamics=self.all_dynamics(), goals=goals, collisions=self.all_collisions,
                                mode=mode, obstacles=self.obstacles)
        render_time = time.time() - render_start

        desired_time_between_frames = realtime_control_period * self.frames_since_last_render / self.render_speed
        time_to_sleep = desired_time_between_frames - simulation_time - render_time

        # wait so we don't simulate/render faster than realtime
        if mode == 'human' and time_to_sleep > 0:
            time.sleep(time_to_sleep)

        if simulation_time + render_time > desired_time_between_frames:
            self.render_every_nth_frame += 1
            if verbose:
                print(f'Last render + simulation time {render_time + simulation_time:.3f}')
                print(f'Rendering does not keep up, rendering every {self.render_every_nth_frame} frames')
        elif simulation_time + render_time < realtime_control_period * (self.frames_since_last_render - 1) / self.render_speed:
            self.render_every_nth_frame -= 1
            if verbose:
                print(f'We can increase rendering framerate, rendering every {self.render_every_nth_frame} frames')

        if self.render_every_nth_frame > 4:
            self.render_every_nth_frame = 4
            print(f'Rendering cannot keep up! Rendering every {self.render_every_nth_frame} frames')

        self.render_skip_frames = self.render_every_nth_frame - 1
        self.frames_since_last_render = 0

        self.simulation_start_time = time.time()<|MERGE_RESOLUTION|>--- conflicted
+++ resolved
@@ -10,12 +10,9 @@
 import gym
 import bezier
 
-<<<<<<< HEAD
-from gym_art.quadrotor_multi.quad_utils import generate_points, calculate_collision_matrix, perform_collision, hyperbolic_proximity_penalty
-=======
 from gym_art.quadrotor_multi.quad_utils import generate_points, calculate_collision_matrix,\
     perform_collision_between_drones, perform_collision_with_obstacle
->>>>>>> 2f59a13c
+from gym_art.quadrotor_multi.quad_utils import generate_points, calculate_collision_matrix, perform_collision, hyperbolic_proximity_penalty
 from gym_art.quadrotor_multi.quadrotor_multi_obstacles import MultiObstacles
 from gym_art.quadrotor_multi.quadrotor_single import GRAV, QuadrotorSingle
 from gym_art.quadrotor_multi.quadrotor_multi_visualization import Quadrotor3DSceneMulti
@@ -283,21 +280,19 @@
         self.all_collisions = {'drone': np.sum(drone_col_matrix, axis=1), 'ground': ground_collisions,
                                'obstacle': col_obst_quad.sum(axis=0)}
 
-<<<<<<< HEAD
-        # compute clipped 1/x^2 cost for distance b/w drones
-        dists = spatial.distance_matrix(x=self.pos, y=self.pos)
-        dt = 1.0 / self.envs[0].control_freq
-        spacing_reward = hyperbolic_proximity_penalty(dists, dt)
-
-
-=======
         # Applying random forces for all collisions between drones and obstacles
         if self.apply_collision_force:
             for val in self.curr_drone_collisions:
                 perform_collision_between_drones(self.envs[val[0]].dynamics, self.envs[val[1]].dynamics)
             for val in np.argwhere(col_obst_quad > 0.0):
                 perform_collision_with_obstacle(self.obstacles.obstacles[val[0]], self.envs[val[1]].dynamics)
->>>>>>> 2f59a13c
+
+        # compute clipped 1/x^2 cost for distance b/w drones
+        dists = spatial.distance_matrix(x=self.pos, y=self.pos)
+        dt = 1.0 / self.envs[0].control_freq
+        spacing_reward = hyperbolic_proximity_penalty(dists, dt)
+
+
 
         for i in range(self.num_agents):
             rewards[i] += rew_collisions[i]
