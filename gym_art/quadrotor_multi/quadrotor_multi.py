--- conflicted
+++ resolved
@@ -5,11 +5,8 @@
 import gym
 
 from gym_art.quadrotor_multi.quad_utils import perform_collision_between_drones, perform_collision_with_obstacle, \
-<<<<<<< HEAD
     calculate_collision_matrix, calculate_drone_proximity_penalties, calculate_drone_proximity_penalties_vel
-=======
-    calculate_collision_matrix
->>>>>>> 7ea9095a
+
 from gym_art.quadrotor_multi.quadrotor_multi_obstacles import MultiObstacles
 from gym_art.quadrotor_multi.quadrotor_single import GRAV, QuadrotorSingle
 from gym_art.quadrotor_multi.quadrotor_multi_visualization import Quadrotor3DSceneMulti
@@ -405,15 +402,11 @@
             infos[i]["rewards"]["rew_quadcol_obstacle"] = rew_col_obst_quad[i]
             infos[i]["rewards"]["rewraw_quadcol_obstacle"] = rew_col_obst_quad_raw[i]
 
-<<<<<<< HEAD
             rewards[i] += rew_proximity[i]
             infos[i]["rewards"]["rew_proximity"] = rew_proximity[i]
 
             rewards[i] += rew_vel_proximity[i]
             infos[i]["rewards"]["rew_vel_proximity"] = rew_vel_proximity[i]
-
-=======
->>>>>>> 7ea9095a
 
         # run the scenario passed to self.quads_mode
         infos, rewards = self.scenario.step(infos=infos, rewards=rewards, pos=self.pos)
