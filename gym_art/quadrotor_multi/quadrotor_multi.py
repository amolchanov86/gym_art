import copy
import math
import random
import numpy as np
import scipy as scp
from scipy import spatial

import gym

from gym_art.quadrotor_multi.quadrotor_single import GRAV, QuadrotorSingle
from gym_art.quadrotor_multi.quadrotor_multi_visualization import Quadrotor3DSceneMulti


class QuadrotorEnvMulti(gym.Env):
    def __init__(self,
                 num_agents,
                 dynamics_params='DefaultQuad', dynamics_change=None,
                 dynamics_randomize_every=None, dyn_sampler_1=None, dyn_sampler_2=None,
                 raw_control=True, raw_control_zero_middle=True, dim_mode='3D', tf_control=False, sim_freq=200.,
                 sim_steps=2, obs_repr='xyz_vxyz_R_omega', ep_time=7, obstacles_num=0, room_size=10,
                 init_random_state=False, rew_coeff=None, sense_noise=None, verbose=False, gravity=GRAV,
                 resample_goals=False, t2w_std=0.005, t2t_std=0.0005, excite=False, dynamics_simplification=False,
<<<<<<< HEAD
                 multi_agent=True):
=======
                 quads_dist_between_goals=0.3, quads_mode='circular_config'):
>>>>>>> 29270c6c

        super().__init__()

        self.num_agents = num_agents
        self.multi_agent = multi_agent
        self.envs = []

        for i in range(self.num_agents):
            e = QuadrotorSingle(
                dynamics_params, dynamics_change, dynamics_randomize_every, dyn_sampler_1, dyn_sampler_2,
                raw_control, raw_control_zero_middle, dim_mode, tf_control, sim_freq, sim_steps,
                obs_repr, ep_time, obstacles_num, room_size, init_random_state,
                rew_coeff, sense_noise, verbose, gravity, t2w_std, t2t_std, excite, dynamics_simplification,
                self.multi_agent, self.num_agents
            )
            self.envs.append(e)

        self.resample_goals = resample_goals

        self.scene = None

        self.action_space = self.envs[0].action_space
        self.observation_space = self.envs[0].observation_space

        # reward shaping
        self.rew_coeff = dict(
            pos=1., effort=0.05, action_change=0., crash=1., orient=1., yaw=0., rot=0., attitude=0., spin=0.1, vel=0.,
            quadcol_bin=0., quadsettle=0.
        )
        rew_coeff_orig = copy.deepcopy(self.rew_coeff)

        if rew_coeff is not None:
            assert isinstance(rew_coeff, dict)
            assert set(rew_coeff.keys()).issubset(set(self.rew_coeff.keys()))
            self.rew_coeff.update(rew_coeff)
        for key in self.rew_coeff.keys():
            self.rew_coeff[key] = float(self.rew_coeff[key])

        orig_keys = list(rew_coeff_orig.keys())
        # Checking to make sure we didn't provide some false rew_coeffs (for example by misspelling one of the params)
        assert np.all([key in orig_keys for key in self.rew_coeff.keys()])

        ## Aux variables
        self.pos = np.zeros([self.num_agents, 3]) #Matrix containing all positions
        self.quads_mode = quads_mode
	
	## Set Goals
        delta = quads_dist_between_goals
        pi = np.pi
        self.goal = []
        for i in range(self.num_agents):
            degree = 2 * pi * i / self.num_agents
            goal_x = delta * np.cos(degree)
            goal_y = delta * np.sin(degree)
            goal = [goal_x, goal_y, 2.0]
            self.goal.append(goal)

        self.goal = np.array(self.goal)
        self.rews_settle = np.zeros(self.num_agents)
        self.rews_settle_raw = np.zeros(self.num_agents)
        self.settle_count = np.zeros(self.num_agents)

    def all_dynamics(self):
        return tuple(e.dynamics for e in self.envs)

    def reset(self):
        obs_ext, obs, rewards, dones, infos = [], [], [], [], []

        models = tuple(e.dynamics.model for e in self.envs)

        # TODO: don't create scene object if we're just training and no need to visualize?
        if self.scene is None:
            self.scene = Quadrotor3DSceneMulti(
                models=models,
                w=640, h=480, resizable=True, obstacles=self.envs[0].obstacles, viewpoint=self.envs[0].viewpoint,
            )
        else:
            self.scene.update_models(models)

        for i, e in enumerate(self.envs):
            e.goal = self.goal[i]
            e.rew_coeff = self.rew_coeff

            observation = e.reset()
            obs.append(observation)
        # extend obs to see neighbors

        if self.multi_agent and self.num_agents > 1:
            for i in range(len(obs)):
                observs = obs[i]
                for j in range(len(obs)):
                    if i == j: continue
                    obs_neighbor = obs[j][:6] # get xyz_vxyz info of neighboring agents
                    observs = np.concatenate((observs, obs_neighbor))
                obs_ext.append(observs)

        self.scene.reset(tuple(e.goal for e in self.envs), self.all_dynamics())
        if self.multi_agent: obs = obs_ext
        return obs

    # noinspection PyTypeChecker
    def step(self, actions):
        obs_ext, obs, rewards, dones, infos = [], [], [], [], []


        for i, a in enumerate(actions):
            self.envs[i].rew_coeff = self.rew_coeff

            observation, reward, done, info = self.envs[i].step(a)
            obs.append(observation)
            rewards.append(reward)
            dones.append(done)
            infos.append(info)

            self.pos[i, :] = self.envs[i].dynamics.pos

        if self.multi_agent and self.num_agents > 1:
            # extend the obs space for each agent
            for i in range(len(obs)):
                observs = obs[i]
                for j in range(len(obs)):
                    if i == j: continue
                    obs_neighbor = obs[j][:6]  # get xyz_vxyz info of neighboring agents
                    obs_neighbor_rel = observs[:6] - obs_neighbor # get relative xyz_vxyz of neighbors to current agent
                    observs = np.concatenate((observs, obs_neighbor_rel))
                obs_ext.append(observs)


        ## SWARM REWARDS
        # -- BINARY COLLISION REWARD
        self.dist = spatial.distance_matrix(x=self.pos, y=self.pos)
        self.collisions = (self.dist < 2 * self.envs[0].dynamics.arm).astype(np.float32)
        np.fill_diagonal(self.collisions, 0.0) # removing self-collision
        self.rew_collisions_raw = - np.sum(self.collisions, axis=1)
        self.rew_collisions = self.rew_coeff["quadcol_bin"] * self.rew_collisions_raw

        for i in range(self.num_agents):
            rewards[i] += self.rew_collisions[i]
            infos[i]["rewards"]["rew_quadcol"] = self.rew_collisions[i]
            infos[i]["rewards"]["rewraw_quadcol"] = self.rew_collisions_raw[i]

        if self.quads_mode == "circular_config":
            for i, e in enumerate(self.envs):
                dis = np.linalg.norm(self.pos[i] - e.goal)
                if abs(dis) < 0.02:
                    self.settle_count[i] += 1
                else:
                    self.settle_count[i] = 0
                    break

            # drones settled at the goal for 1 sec
            control_step_for_one_sec = int(self.envs[0].control_freq)
            tmp_count = self.settle_count >= control_step_for_one_sec
            if all(tmp_count):
                np.random.shuffle(self.goal)
                for i, env in enumerate(self.envs):
                    env.goal = self.goal[i]
                    # Add settle rewards
                    self.rews_settle_raw[i] = control_step_for_one_sec
                    self.rews_settle[i] = self.rew_coeff["quadsettle"] * self.rews_settle_raw[i]
                    rewards[i] += self.rews_settle[i]
                    infos[i]["rewards"]["rew_quadsettle"] = self.rews_settle[i]
                    infos[i]["rewards"]["rewraw_quadsettle"] = self.rews_settle_raw[i]

                self.rews_settle = np.zeros(self.num_agents)
                self.rews_settle_raw = np.zeros(self.num_agents)
                self.settle_count = np.zeros(self.num_agents)
        elif self.quads_mode == "same_goal":
            tick = self.envs[0].tick
            # teleport every 5 secs
            control_step_for_five_sec = int(5.0 * self.envs[0].control_freq)
            if tick % control_step_for_five_sec == 0 and tick > 0:
                box_size = self.envs[0].box
                x = (random.random() * 2 - 1) * box_size
                y = (random.random() * 2 - 1) * box_size
                z = random.random() * 2 * box_size
                if z < 0.25:
                    z = 0.25

                self.goal = [[x, y, z] for i in range(self.num_agents)]
                self.goal = np.array(self.goal)

                for i, env in enumerate(self.envs):
                    env.goal = self.goal[i]



        ## DONES
        if any(dones):
            obs = self.reset()
            dones = [True] * len(dones)  # terminate the episode for all "sub-envs"

        if self.multi_agent: obs = obs_ext
        return obs, rewards, dones, infos

    def render(self, mode='human'):
        goals = tuple(e.goal for e in self.envs)
        return self.scene.render_chase(all_dynamics=self.all_dynamics(), goals=goals, mode=mode)<|MERGE_RESOLUTION|>--- conflicted
+++ resolved
@@ -1,6 +1,6 @@
 import copy
 import math
-import random
+
 import numpy as np
 import scipy as scp
 from scipy import spatial
@@ -20,11 +20,7 @@
                  sim_steps=2, obs_repr='xyz_vxyz_R_omega', ep_time=7, obstacles_num=0, room_size=10,
                  init_random_state=False, rew_coeff=None, sense_noise=None, verbose=False, gravity=GRAV,
                  resample_goals=False, t2w_std=0.005, t2t_std=0.0005, excite=False, dynamics_simplification=False,
-<<<<<<< HEAD
-                 multi_agent=True):
-=======
-                 quads_dist_between_goals=0.3, quads_mode='circular_config'):
->>>>>>> 29270c6c
+                 quads_dist_between_goals=0.3, quads_mode='circular_config', multi_agent=True):
 
         super().__init__()
 
@@ -70,7 +66,7 @@
         ## Aux variables
         self.pos = np.zeros([self.num_agents, 3]) #Matrix containing all positions
         self.quads_mode = quads_mode
-	
+
 	## Set Goals
         delta = quads_dist_between_goals
         pi = np.pi
