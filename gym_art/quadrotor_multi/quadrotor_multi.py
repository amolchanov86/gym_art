--- conflicted
+++ resolved
@@ -1,12 +1,12 @@
 import copy
 import math
-
+import random
 import numpy as np
 import scipy as scp
 from scipy import spatial
 
 import gym
-import random
+
 from gym_art.quadrotor_multi.quadrotor_single import GRAV, QuadrotorSingle
 from gym_art.quadrotor_multi.quadrotor_multi_visualization import Quadrotor3DSceneMulti
 
@@ -20,11 +20,7 @@
                  sim_steps=2, obs_repr='xyz_vxyz_R_omega', ep_time=7, obstacles_num=0, room_size=10,
                  init_random_state=False, rew_coeff=None, sense_noise=None, verbose=False, gravity=GRAV,
                  resample_goals=False, t2w_std=0.005, t2t_std=0.0005, excite=False, dynamics_simplification=False,
-<<<<<<< HEAD
-                 quads_dist_between_goals=0.3, quads_mode='circular_config', swarm_obs=False):
-=======
-                 quads_dist_between_goals=0.3, quads_mode='circular_config', quads_use_numba=False):
->>>>>>> a9b760fe
+                 quads_dist_between_goals=0.3, quads_mode='circular_config', swarm_obs=False, quads_use_numba=False):
 
         super().__init__()
 
@@ -38,11 +34,7 @@
                 raw_control, raw_control_zero_middle, dim_mode, tf_control, sim_freq, sim_steps,
                 obs_repr, ep_time, obstacles_num, room_size, init_random_state,
                 rew_coeff, sense_noise, verbose, gravity, t2w_std, t2t_std, excite, dynamics_simplification,
-<<<<<<< HEAD
-                self.swarm_obs, self.num_agents
-=======
-                quads_use_numba
->>>>>>> a9b760fe
+                quads_use_numba, self.swarm_obs, self.num_agents
             )
             self.envs.append(e)
 
@@ -74,7 +66,7 @@
         ## Aux variables
         self.pos = np.zeros([self.num_agents, 3]) #Matrix containing all positions
         self.quads_mode = quads_mode
-
+	
 	## Set Goals
         delta = quads_dist_between_goals
         pi = np.pi
@@ -134,6 +126,7 @@
             obs = obs_ext
 
         self.scene.reset(tuple(e.goal for e in self.envs), self.all_dynamics())
+
         return obs
 
     # noinspection PyTypeChecker
