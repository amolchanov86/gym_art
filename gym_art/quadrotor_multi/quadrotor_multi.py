--- conflicted
+++ resolved
@@ -144,7 +144,10 @@
         self.simulation_start_time = 0
         self.frames_since_last_render = self.render_skip_frames = 0
         self.render_every_nth_frame = 1
-        self.render_speed = 1.0  # set to below 1 for slowmo, higher than 1 for fast forward (if simulator can keep up)
+        self.render_speed = 1.0  # set to below 1 
+        
+        
+  slowmo, higher than 1 for fast forward (if simulator can keep up)
 
         # measuring the total number of pairwise collisions per episode
         self.collisions_per_episode = 0
@@ -237,11 +240,7 @@
                 models=models,
                 w=640, h=480, resizable=True, obstacles=self.obstacles, viewpoint=self.envs[0].viewpoint,
                 obstacle_mode=self.obstacle_mode, room_dims=self.room_dims, num_agents=self.num_agents,
-<<<<<<< HEAD
-                render_speed=self.render_speed
-=======
-                formation_size=self.quads_formation_size
->>>>>>> 7d2d14fb
+                render_speed=self.render_speed, formation_size=self.quads_formation_size,
             )
         else:
             self.scene.update_models(models)
