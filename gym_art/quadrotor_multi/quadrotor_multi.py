import copy
import numpy as np
from scipy import spatial
import random
import time
import gym

from copy import deepcopy

from gym_art.quadrotor_multi.quad_utils import perform_collision_between_drones, perform_collision_with_obstacle, \
    calculate_collision_matrix, hyperbolic_proximity_penalty
from gym_art.quadrotor_multi.quadrotor_multi_obstacles import MultiObstacles
from gym_art.quadrotor_multi.quadrotor_single import GRAV, QuadrotorSingle
from gym_art.quadrotor_multi.quadrotor_multi_visualization import Quadrotor3DSceneMulti
from gym_art.quadrotor_multi.quad_scenarios import create_scenario
from gym_art.quadrotor_multi.numba_utils import OUNoiseNumba
from gym_art.quadrotor_multi.quad_utils import OUNoise

EPS = 1E-6


class ReplayBuffer(object):
    def __init__(self, control_frequency, cp_step_size=0.5, buffer_size=1e6):
        self.control_frequency = control_frequency
        self.cp_step_size_sec = cp_step_size  # how often (seconds) a checkpoint is saved
        self.cp_step_size_freq = self.cp_step_size_sec * self.control_frequency
        self.buffer_size = buffer_size
        self.buffer_idx = 0
        self.buffer = []
        self.checkpoint_history = []
        self._cp_history_size = int(3.0 * self.control_frequency)  # keep only checkpoints from the last 3 seconds

    def save_checkpoint(self, cp):
        '''
        Save a checkpoint every X steps so that we may load it later if a collision was found. This is NOT the same as the buffer
        Checkpoints are added to the buffer only if we find a collision and want to replay that event later on
        '''
        self.checkpoint_history.append(cp)
        self.checkpoint_history = self.checkpoint_history[:self._cp_history_size]

    def write_cp_to_buffer(self, seconds_ago=2):
        '''
        A collision was found and we want to load the corresponding checkpoint from X seconds ago into the buffer to be sampled later on
        '''
        steps_ago = int(seconds_ago * self.control_frequency)
        assert steps_ago <= self._cp_history_size
        event = self.checkpoint_history[-steps_ago]

        if len(self.buffer) < self.buffer_size:
            self.buffer.append(event)
        else:
            self.buffer[self.buffer_idx] = event  # override existing experience
        self.buffer_idx = (self.buffer_idx + 1) % self.buffer_size

    def sample_event(self):
        '''
        Sample an event to replay
        '''
        return random.choice(self.buffer)


class QuadrotorEnvMulti(gym.Env):
    def __init__(self,
                 num_agents,
                 dynamics_params='DefaultQuad', dynamics_change=None,
                 dynamics_randomize_every=None, dyn_sampler_1=None, dyn_sampler_2=None,
                 raw_control=True, raw_control_zero_middle=True, dim_mode='3D', tf_control=False, sim_freq=200.,
                 sim_steps=2, obs_repr='xyz_vxyz_R_omega', ep_time=7, obstacles_num=0, room_length=10, room_width=10,
                 room_height=10, init_random_state=False, rew_coeff=None, sense_noise=None, verbose=False, gravity=GRAV,
                 resample_goals=False, t2w_std=0.005, t2t_std=0.0005, excite=False, dynamics_simplification=False,
                 quads_mode='static_same_goal', quads_formation='circle_horizontal', quads_formation_size=-1.0,
                 swarm_obs='none', quads_use_numba=False, quads_settle=False, quads_settle_range_meters=1.0,
                 quads_vel_reward_out_range=0.8, quads_obstacle_mode='no_obstacles', quads_view_mode='local',
                 quads_obstacle_num=0, quads_obstacle_type='sphere', quads_obstacle_size=0.0, collision_force=True,
                 adaptive_env=False, obstacle_traj='gravity', local_obs=-1, replay_buffer=False):

        super().__init__()

        self.num_agents = num_agents
        self.swarm_obs = swarm_obs
        assert local_obs <= self.num_agents - 1 or local_obs == -1, f'Invalid value ({local_obs}) passed to --local_obs. Should be 0 < n < num_agents - 1, or -1'
        if local_obs == -1:
            self.num_use_neighbor_obs = self.num_agents - 1
        else:
            self.num_use_neighbor_obs = local_obs
        # Set to True means that sample_factory will treat it as a multi-agent vectorized environment even with
        # num_agents=1. More info, please look at sample-factory: envs/quadrotors/wrappers/reward_shaping.py
        self.is_multiagent = True
        self.room_dims = (room_length, room_width, room_height)

        self.envs = []
        self.adaptive_env = adaptive_env
        self.quads_view_mode= quads_view_mode

        for i in range(self.num_agents):
            e = QuadrotorSingle(
                dynamics_params, dynamics_change, dynamics_randomize_every, dyn_sampler_1, dyn_sampler_2,
                raw_control, raw_control_zero_middle, dim_mode, tf_control, sim_freq, sim_steps,
                obs_repr, ep_time, obstacles_num, room_length, room_width, room_height, init_random_state,
                rew_coeff, sense_noise, verbose, gravity, t2w_std, t2t_std, excite, dynamics_simplification,
                quads_use_numba, self.swarm_obs, self.num_agents, quads_settle, quads_settle_range_meters,
                quads_vel_reward_out_range, quads_view_mode, quads_obstacle_mode, quads_obstacle_num,
                self.num_use_neighbor_obs
            )
            self.envs.append(e)

        self.resample_goals = resample_goals

        # we don't actually create a scene object unless we want to render stuff
        self.scene = None

        self.action_space = self.envs[0].action_space
        self.observation_space = self.envs[0].observation_space

        # reward shaping
        self.rew_coeff = dict(
            pos=1., effort=0.05, action_change=0., crash=1., orient=1., yaw=0., rot=0., attitude=0., spin=0.1, vel=0.,
            quadcol_bin=0., quadsettle=0., quadcol_bin_obst=0., quad_spacing_coeff=0.
        )
        rew_coeff_orig = copy.deepcopy(self.rew_coeff)

        if rew_coeff is not None:
            assert isinstance(rew_coeff, dict)
            assert set(rew_coeff.keys()).issubset(set(self.rew_coeff.keys()))
            self.rew_coeff.update(rew_coeff)
        for key in self.rew_coeff.keys():
            self.rew_coeff[key] = float(self.rew_coeff[key])

        orig_keys = list(rew_coeff_orig.keys())
        # Checking to make sure we didn't provide some false rew_coeffs (for example by misspelling one of the params)
        assert np.all([key in orig_keys for key in self.rew_coeff.keys()])

        # Aux variables for observation space of quads
        self.pos = np.zeros([self.num_agents, 3])  # Matrix containing all positions
        self.quads_mode = quads_mode
        if obs_repr == 'xyz_vxyz_R_omega':
            obs_self_size = 18
        else:
            raise NotImplementedError(f'{obs_repr} not supported!')

        if self.swarm_obs == 'pos_vel':
            self.neighbor_obs_size = 6
        elif self.swarm_obs == 'attn':
            self.neighbor_obs_size = 11
        elif self.swarm_obs == 'pos_vel_goals':
            self.neighbor_obs_size = 9
        elif self.swarm_obs == 'none':
            self.neighbor_obs_size = 0
        else:
            raise NotImplementedError(f'Unknown value {self.swarm_obs} passed to --neighbor_obs_type')
        self.clip_neighbor_space_length = self.num_use_neighbor_obs * self.neighbor_obs_size
        self.clip_neighbor_space_min_box = self.observation_space.low[obs_self_size:obs_self_size+self.clip_neighbor_space_length]
        self.clip_neighbor_space_max_box = self.observation_space.high[obs_self_size:obs_self_size+self.clip_neighbor_space_length]

        # Aux variables for rewards
        self.rews_settle = np.zeros(self.num_agents)
        self.rews_settle_raw = np.zeros(self.num_agents)

        # Aux variables for scenarios
        self.scenario = create_scenario(quads_mode=quads_mode, envs=self.envs, num_agents=self.num_agents,
                                        room_dims=self.room_dims, room_dims_callback=self.set_room_dims, rew_coeff=self.rew_coeff,
                                        quads_formation=quads_formation, quads_formation_size=quads_formation_size)
        self.quads_formation_size = quads_formation_size
        self.goal_central = np.array([0., 0., 2.])

        # Set Obstacles
        self.obstacle_max_init_vel = 4.0 * self.envs[0].max_init_vel
        self.obstacle_init_box = 0.5 * self.envs[0].box  # box of env is: 2 meters
        obstacle_bound_box = 4 * self.obstacle_init_box  # obstacle_bound_box: 4 meters
        # obstacle_room: [[-4, -4, 0], [4, 4, 10]]
        # This parameter is used to judge whether to obstacles are out of room, and then, we can reset the obstacles
        self.obstacle_room = np.array(
            [[-obstacle_bound_box, -obstacle_bound_box, 0.], [obstacle_bound_box, obstacle_bound_box, 10.0]])
        self.dt = 1.0 / sim_freq
        self.obstacle_mode = quads_obstacle_mode
        self.obstacle_num = quads_obstacle_num
        self.obstacle_type = quads_obstacle_type
        self.obstacle_size = quads_obstacle_size
        self.set_obstacles = False
        self.obstacle_settle_count = np.zeros(self.num_agents)
        self.obstacle_obs_len = 6  # pos and vel
        self.metric_dist_quads_settle_with_obstacle = self.get_obst_metric()

        self.obstacles = MultiObstacles(
            mode=self.obstacle_mode, num_obstacles=self.obstacle_num, max_init_vel=self.obstacle_max_init_vel,
            init_box=self.obstacle_init_box, dt=self.dt, quad_size=self.envs[0].dynamics.arm, type=self.obstacle_type,
            size=self.obstacle_size, traj=obstacle_traj
        )

        # set render
        self.simulation_start_time = 0
        self.frames_since_last_render = self.render_skip_frames = 0
        self.render_every_nth_frame = 1
        self.render_speed = 1.0  # set to below 1 slowmo, higher than 1 for fast forward (if simulator can keep up)

        # measuring the total number of pairwise collisions per episode
        self.collisions_per_episode = 0

        # some collisions may happen because the quadrotors get initialized on the collision course
        # if we wait a couple of seconds, then we can eliminate all the collisions that happen due to initialization
        # this is the actual metric that we want to minimize
        self.collisions_after_settle = 0
        self.collisions_grace_period_seconds = 1.5

        self.prev_drone_collisions, self.curr_drone_collisions = [], []
        self.all_collisions = {}
        self.apply_collision_force = collision_force

<<<<<<< HEAD
        self.use_replay_buffer = replay_buffer
        self.activate_replay_buffer = False  # only start using the buffer after the drones learn how to fly
        self.saved_in_replay_buffer = False  # just in case the same exact collision happens during replay, we don't want to save it multiple times
        if self.use_replay_buffer:
            self.crash_one_episode = 0
        self.crashes_hundred_eps = []
=======
        # set to true whenever we need to reset the OpenGL scene in render()
        self.reset_scene = False
>>>>>>> 45eae158

    def set_room_dims(self, dims):
        # dims is a (x, y, z) tuple
        self.room_dims = dims

    def all_dynamics(self):
        return tuple(e.dynamics for e in self.envs)

    def get_obst_metric(self):
        # Distance between every two quadrotors is 4 quads_arm_len
        quad_arm_size = self.envs[0].dynamics.arm
        metric_dist = 4.0 * quad_arm_size * np.sin(np.pi / 2 - np.pi / self.num_agents) / np.sin(
            2 * np.pi / self.num_agents)
        return metric_dist

    def get_obs_neighbor_rel(self, env_id):
        i = env_id
        pos_neighbors = np.stack([self.envs[j].dynamics.pos for j in range(len(self.envs)) if j != i])
        pos_neighbors_rel = pos_neighbors - self.envs[i].dynamics.pos
        dist_to_neighbors = np.linalg.norm(pos_neighbors_rel, axis=1).reshape(-1, 1)
        vel_neighbors = np.stack([self.envs[j].dynamics.vel for j in range(len(self.envs)) if j != i])
        vel_neighbors_rel = vel_neighbors - self.envs[i].dynamics.vel
        neighbor_goals_rel = np.stack([self.envs[j].goal for j in range(len(self.envs)) if j != i]) - self.envs[i].dynamics.pos
        dist_to_neighbor_goals = np.linalg.norm(neighbor_goals_rel, axis=1).reshape(-1, 1)

        if self.swarm_obs == 'pos_vel':
            obs_neighbor_rel = np.concatenate((pos_neighbors_rel, vel_neighbors_rel), axis=1)
        elif self.swarm_obs == 'pos_vel_goals':
            obs_neighbor_rel = np.concatenate((pos_neighbors_rel, vel_neighbors_rel, neighbor_goals_rel), axis=1)
        elif self.swarm_obs == 'attn':
            obs_neighbor_rel = np.concatenate((pos_neighbors_rel, dist_to_neighbors, vel_neighbors_rel, neighbor_goals_rel, dist_to_neighbor_goals), axis=1)
        else:
            raise NotImplementedError

        return obs_neighbor_rel

    def extend_obs_space(self, obs):
        assert self.swarm_obs == 'pos_vel' or self.swarm_obs == 'pos_vel_goals' or self.swarm_obs == 'attn', f'Invalid parameter {self.swarm_obs} passed in --obs_space'
        obs_neighbors = []
        for i in range(len(self.envs)):
            obs_neighbor_rel = self.get_obs_neighbor_rel(env_id=i)
            obs_neighbors.append(obs_neighbor_rel.reshape(-1))
        obs_neighbors = np.stack(obs_neighbors)

        # clip observation space of neighborhoods
        obs_neighbors = np.clip(
            obs_neighbors, a_min=self.clip_neighbor_space_min_box, a_max=self.clip_neighbor_space_max_box,
        )
        obs_ext = np.concatenate((obs, obs_neighbors), axis=1)
        return obs_ext

    def extend_obs_space_n_closest(self, obs):
        obs_neighbors = []
        for i in range(len(obs)):
            obs_neighbor_rel = self.get_obs_neighbor_rel(env_id=i)
            # Get n close neighbors
            rel_pos = np.linalg.norm(obs_neighbor_rel[:, :3], axis=1)
            rel_pos_index = rel_pos.argsort()
            obs_neighbor_rel_n_close = np.array(
                [obs_neighbor_rel[rel_pos_index[i]] for i in range(self.num_use_neighbor_obs)])
            obs_neighbors.append(obs_neighbor_rel_n_close.reshape(-1))
        obs_neighbors = np.stack(obs_neighbors)
        # clip observation space of neighborhoods
        obs_neighbors = np.clip(
            obs_neighbors, a_min=self.clip_neighbor_space_min_box, a_max=self.clip_neighbor_space_max_box,
        )
        obs_ext = np.concatenate((obs, obs_neighbors), axis=1)
        return obs_ext

    def can_drones_fly(self):
        res = abs(np.mean(self.crashes_hundred_eps[:100])) < 1 and len(self.crashes_hundred_eps) >= 1
        self.crashes_hundred_eps = self.crashes_hundred_eps[:100]  # garbage collect unneeded entries
        return res

    def reset_obstacle_mode(self):
        self.obstacle_mode = self.envs[0].obstacle_mode
        self.obstacle_num = self.envs[0].obstacle_num

    def reset_scene(self):
        models = tuple(e.dynamics.model for e in self.envs)
        self.scene = Quadrotor3DSceneMulti(
            models=models,
            w=640, h=480, resizable=True, obstacles=self.obstacles, viewpoint=self.envs[0].viewpoint,
            obstacle_mode=self.obstacle_mode, room_dims=self.room_dims, num_agents=self.num_agents,
            render_speed=self.render_speed, formation_size=self.quads_formation_size,
        )


    def reset_thrust_noise(self):
        for e in self.envs:
            if e.dynamics.use_numba:
                e.dynamics.thrust_noise = OUNoiseNumba(4, sigma=0.2 * e.dynamics.thrust_noise_ratio)
            else:
                e.dynamics.thrust_noise = OUNoise(4, sigma=0.2 * e.dynamics.thrust_noise_ratio)

    def reset(self):
        obs, rewards, dones, infos = [], [], [], []
        self.scenario.reset()
        self.quads_formation_size = self.scenario.formation_size
        self.goal_central = np.mean(self.scenario.goals, axis=0)

        self.reset_obstacle_mode()

<<<<<<< HEAD
        models = tuple(e.dynamics.model for e in self.envs)

        # try to activate replay buffer if enabled
        if self.use_replay_buffer and not self.activate_replay_buffer:
            self.crashes_hundred_eps.append(self.crash_one_episode)
            self.activate_replay_buffer = self.can_drones_fly()

=======
>>>>>>> 45eae158
        if self.adaptive_env:
            # TODO: introduce logic to choose the new room dims i.e. based on statistics from last N episodes, etc
            # e.g. self.room_dims = ....
            new_length, new_width, new_height = np.random.randint(1, 31, 3)
            self.room_dims = (new_length, new_width, new_height)

<<<<<<< HEAD
        # TODO: don't create scene object if we're just training and no need to visualize?
        if self.scene is None:
            self.scene = Quadrotor3DSceneMulti(
                models=models,
                w=640, h=480, resizable=True, obstacles=self.obstacles, viewpoint=self.envs[0].viewpoint,
                obstacle_mode=self.obstacle_mode, room_dims=self.room_dims, num_agents=self.num_agents,
                render_speed=self.render_speed, formation_size=self.quads_formation_size,
            )
        else:
            self.scene.update_models(models)
            self.scene.formation_size = self.quads_formation_size
            self.scene.update_env(self.room_dims)

=======
>>>>>>> 45eae158
        for i, e in enumerate(self.envs):
            e.goal = self.scenario.goals[i]
            e.rew_coeff = self.rew_coeff
            e.update_env(*self.room_dims)

            observation = e.reset()
            obs.append(observation)

        # extend obs to see neighbors
        if self.swarm_obs != 'none' and self.num_agents > 1:
            if self.num_use_neighbor_obs == (self.num_agents - 1):
                obs_ext = self.extend_obs_space(obs)
            else:
                obs_ext = self.extend_obs_space_n_closest(obs)
            obs = obs_ext

        # Reset Obstacles
        self.set_obstacles = False
        self.obstacle_settle_count = np.zeros(self.num_agents)
        quads_pos = np.array([e.dynamics.pos for e in self.envs])
        quads_vel = np.array([e.dynamics.vel for e in self.envs])
        if self.obstacle_num > 0:
            obs = self.obstacles.reset(obs=obs, quads_pos=quads_pos, quads_vel=quads_vel,
                                       set_obstacles=self.set_obstacles)
        self.all_collisions = {val: [0.0 for _ in range(len(self.envs))] for val in ['drone', 'ground', 'obstacle']}

        self.collisions_per_episode = self.collisions_after_settle = 0
<<<<<<< HEAD
        self.crash_one_episode = 0
=======

        self.reset_scene = True

>>>>>>> 45eae158
        return obs

    # noinspection PyTypeChecker
    def step(self, actions):
        obs, rewards, dones, infos = [], [], [], []

        for i, a in enumerate(actions):
            self.envs[i].rew_coeff = self.rew_coeff

            observation, reward, done, info = self.envs[i].step(a)
            obs.append(observation)
            rewards.append(reward)
            dones.append(done)
            infos.append(info)

            self.pos[i, :] = self.envs[i].dynamics.pos

        if self.use_replay_buffer and self.activate_replay_buffer and not self.saved_in_replay_buffer and\
                self.envs[0].tick % self.unwrapped.reward_shaping_interface.replay_buffer.cp_step_size_freq == 0:
            #  remove attributes that prevent self from being pickleable
            for e in self.envs:
                del e.dynamics.thrust_noise
            chase_cam_backup = deepcopy(self.scene.chase_cam)
            del self.scene
            self.unwrapped.reward_shaping_interface.replay_buffer.save_checkpoint((deepcopy(self), actions))

            #  TODO: Maybe remove these and turn off the replay buffer during evaluation??
            self.reset_scene()
            self.scene.chase_cam = chase_cam_backup
            self.reset_thrust_noise()

        if self.swarm_obs != 'none' and self.num_agents > 1:
            if self.num_use_neighbor_obs == (self.num_agents - 1):
                obs_ext = self.extend_obs_space(obs)
            else:
                obs_ext = self.extend_obs_space_n_closest(obs)
            obs = obs_ext

        if self.use_replay_buffer and not self.activate_replay_buffer:
            self.crash_one_episode += infos[0]["rewards"]["rew_crash"]

        # Calculating collisions between drones
        drone_col_matrix, self.curr_drone_collisions = calculate_collision_matrix(self.pos, self.envs[0].dynamics.arm)

        unique_collisions = np.setdiff1d(self.curr_drone_collisions, self.prev_drone_collisions)

        if unique_collisions.sum() > 0 and self.use_replay_buffer and self.activate_replay_buffer\
                and self.envs[0].tick >= self.collisions_grace_period_seconds * self.envs[0].control_freq and not self.saved_in_replay_buffer:
            self.unwrapped.reward_shaping_interface.replay_buffer.write_cp_to_buffer(seconds_ago=1.5)

        # collision between 2 drones counts as a single collision
        collisions_curr_tick = len(unique_collisions) // 2
        self.collisions_per_episode += collisions_curr_tick

        if collisions_curr_tick > 0:
            if self.envs[0].tick >= self.collisions_grace_period_seconds * self.envs[0].control_freq:
                self.collisions_after_settle += collisions_curr_tick

        self.prev_drone_collisions = self.curr_drone_collisions

        rew_collisions_raw = np.zeros(self.num_agents)
        if unique_collisions.any():
            rew_collisions_raw[unique_collisions] = -1.0
        rew_collisions = self.rew_coeff["quadcol_bin"] * rew_collisions_raw

        # COLLISION BETWEEN QUAD AND OBSTACLE(S)
        col_obst_quad = self.obstacles.collision_detection(pos_quads=self.pos, set_obstacles=self.set_obstacles)
        rew_col_obst_quad_raw = - np.sum(col_obst_quad, axis=0)
        rew_col_obst_quad = self.rew_coeff["quadcol_bin_obst"] * rew_col_obst_quad_raw

        # Collisions with ground
        ground_collisions = [1.0 if pos[2] < 0.25 else 0.0 for pos in self.pos]

        self.all_collisions = {'drone': np.sum(drone_col_matrix, axis=1), 'ground': ground_collisions,
                               'obstacle': col_obst_quad.sum(axis=0)}

        # Applying random forces for all collisions between drones and obstacles
        if self.apply_collision_force:
            for val in self.curr_drone_collisions:
                perform_collision_between_drones(self.envs[val[0]].dynamics, self.envs[val[1]].dynamics)
            for val in np.argwhere(col_obst_quad > 0.0):
                perform_collision_with_obstacle(self.obstacles.obstacles[val[0]], self.envs[val[1]].dynamics)

        # compute clipped 1/x^2 cost for distance b/w drones
        dists = spatial.distance_matrix(x=self.pos, y=self.pos)
        dt = 1.0 / self.envs[0].control_freq
        spacing_reward = hyperbolic_proximity_penalty(dists, dt)

        for i in range(self.num_agents):
            rewards[i] += rew_collisions[i]
            infos[i]["rewards"]["rew_quadcol"] = rew_collisions[i]
            infos[i]["rewards"]["rewraw_quadcol"] = rew_collisions_raw[i]

            rewards[i] += rew_col_obst_quad[i]
            infos[i]["rewards"]["rew_quadcol_obstacle"] = rew_col_obst_quad[i]
            infos[i]["rewards"]["rewraw_quadcol_obstacle"] = rew_col_obst_quad_raw[i]

            rewards[i] += spacing_reward[i]
            infos[i]["rewards"]["rew_quad_spacing"] = spacing_reward[i]

        # run the scenario passed to self.quads_mode
        infos, rewards = self.scenario.step(infos=infos, rewards=rewards, pos=self.pos)

        # For obstacles
        quads_vel = np.array([e.dynamics.vel for e in self.envs])
        if self.quads_mode == "mix" and self.obstacle_mode == "no_obstacles" and self.obstacle_num > 0:
            obs = self.obstacles.step(obs=obs, quads_pos=self.pos, quads_vel=quads_vel, set_obstacles=False)

        if self.obstacle_mode == 'dynamic' and self.obstacle_num > 0:
            tmp_obs = self.obstacles.step(obs=obs, quads_pos=self.pos, quads_vel=quads_vel,
                                          set_obstacles=self.set_obstacles)

            if self.set_obstacles:
                for obstacle in self.obstacles.obstacles:
                    obstacle_pos = copy.deepcopy(obstacle.pos)
                    obstacle_pos[2] = obstacle.pos[2] - obstacle.size
                    if not np.array_equal(obstacle_pos,
                                          np.clip(obstacle_pos,
                                                  a_min=self.obstacle_room[0],  # [-4, -4, 0]
                                                  a_max=self.obstacle_room[1])):  # [4, 4, 10]
                        self.set_obstacles = False
                        obstacle.reset(set_obstacle=self.set_obstacles)
                        self.obstacle_settle_count = np.zeros(self.num_agents)

            if not self.set_obstacles:
                for i, e in enumerate(self.envs):
                    dis = np.linalg.norm(self.pos[i] - e.goal)
                    if abs(dis) < self.metric_dist_quads_settle_with_obstacle:
                        self.obstacle_settle_count[i] += 1
                    else:
                        self.obstacle_settle_count = np.zeros(self.num_agents)
                        break

                # drones settled at the goal for 1 sec
                control_step_for_one_sec = int(self.envs[0].control_freq)
                tmp_count = self.obstacle_settle_count >= control_step_for_one_sec
                if all(tmp_count):
                    self.set_obstacles = True
                    tmp_obs = self.obstacles.reset(obs=obs, quads_pos=self.pos, quads_vel=quads_vel,
                                                   set_obstacles=self.set_obstacles)

            obs = tmp_obs

        # DONES
        if any(dones):
            for i in range(len(infos)):
                infos[i]['episode_extra_stats'] = {
                    'num_collisions': self.collisions_per_episode,
                    'num_collisions_after_settle': self.collisions_after_settle,
                }

            obs = self.unwrapped.reward_shaping_interface.reset_env()
            dones = [True] * len(dones)  # terminate the episode for all "sub-envs"

        return obs, rewards, dones, infos

    def render(self, mode='human', verbose=False):
        models = tuple(e.dynamics.model for e in self.envs)

        if self.scene is None:
            self.scene = Quadrotor3DSceneMulti(
                models=models,
                w=640, h=480, resizable=True, obstacles=self.obstacles, viewpoint=self.envs[0].viewpoint,
                obstacle_mode=self.obstacle_mode, room_dims=self.room_dims, num_agents=self.num_agents,
                render_speed=self.render_speed, formation_size=self.quads_formation_size,
            )

        if self.reset_scene:
            self.scene.update_models(models)
            self.scene.formation_size = self.quads_formation_size
            self.scene.update_env(self.room_dims)

            self.scene.reset(tuple(e.goal for e in self.envs), self.all_dynamics(), self.obstacles, self.all_collisions)

            self.reset_scene = False

        if self.quads_mode == "mix":
            self.scene.formation_size = self.scenario.scenario.formation_size
        else:
            self.scene.formation_size = self.scenario.formation_size
        self.frames_since_last_render += 1

        if self.render_skip_frames > 0:
            self.render_skip_frames -= 1
            return None

        # this is to handle the 1st step of the simulation that will typically be very slow
        if self.simulation_start_time > 0:
            simulation_time = time.time() - self.simulation_start_time
        else:
            simulation_time = 0

        realtime_control_period = 1 / self.envs[0].control_freq

        render_start = time.time()
        goals = tuple(e.goal for e in self.envs)
        self.scene.render_chase(all_dynamics=self.all_dynamics(), goals=goals, collisions=self.all_collisions,
                                mode=mode, obstacles=self.obstacles)
        # Update the formation size of the scenario
        if self.quads_mode == "mix":
            self.scenario.scenario.update_formation_size(self.scene.formation_size)
        else:
            self.scenario.update_formation_size(self.scene.formation_size)

        render_time = time.time() - render_start

        desired_time_between_frames = realtime_control_period * self.frames_since_last_render / self.render_speed
        time_to_sleep = desired_time_between_frames - simulation_time - render_time

        # wait so we don't simulate/render faster than realtime
        if mode == 'human' and time_to_sleep > 0:
            time.sleep(time_to_sleep)

        if simulation_time + render_time > desired_time_between_frames:
            self.render_every_nth_frame += 1
            if verbose:
                print(f'Last render + simulation time {render_time + simulation_time:.3f}')
                print(f'Rendering does not keep up, rendering every {self.render_every_nth_frame} frames')
        elif simulation_time + render_time < realtime_control_period * (
                self.frames_since_last_render - 1) / self.render_speed:
            self.render_every_nth_frame -= 1
            if verbose:
                print(f'We can increase rendering framerate, rendering every {self.render_every_nth_frame} frames')

        if self.render_every_nth_frame > 4:
            self.render_every_nth_frame = 4
            print(f'Rendering cannot keep up! Rendering every {self.render_every_nth_frame} frames')

        self.render_skip_frames = self.render_every_nth_frame - 1
        self.frames_since_last_render = 0

        self.simulation_start_time = time.time()<|MERGE_RESOLUTION|>--- conflicted
+++ resolved
@@ -17,46 +17,6 @@
 from gym_art.quadrotor_multi.quad_utils import OUNoise
 
 EPS = 1E-6
-
-
-class ReplayBuffer(object):
-    def __init__(self, control_frequency, cp_step_size=0.5, buffer_size=1e6):
-        self.control_frequency = control_frequency
-        self.cp_step_size_sec = cp_step_size  # how often (seconds) a checkpoint is saved
-        self.cp_step_size_freq = self.cp_step_size_sec * self.control_frequency
-        self.buffer_size = buffer_size
-        self.buffer_idx = 0
-        self.buffer = []
-        self.checkpoint_history = []
-        self._cp_history_size = int(3.0 * self.control_frequency)  # keep only checkpoints from the last 3 seconds
-
-    def save_checkpoint(self, cp):
-        '''
-        Save a checkpoint every X steps so that we may load it later if a collision was found. This is NOT the same as the buffer
-        Checkpoints are added to the buffer only if we find a collision and want to replay that event later on
-        '''
-        self.checkpoint_history.append(cp)
-        self.checkpoint_history = self.checkpoint_history[:self._cp_history_size]
-
-    def write_cp_to_buffer(self, seconds_ago=2):
-        '''
-        A collision was found and we want to load the corresponding checkpoint from X seconds ago into the buffer to be sampled later on
-        '''
-        steps_ago = int(seconds_ago * self.control_frequency)
-        assert steps_ago <= self._cp_history_size
-        event = self.checkpoint_history[-steps_ago]
-
-        if len(self.buffer) < self.buffer_size:
-            self.buffer.append(event)
-        else:
-            self.buffer[self.buffer_idx] = event  # override existing experience
-        self.buffer_idx = (self.buffer_idx + 1) % self.buffer_size
-
-    def sample_event(self):
-        '''
-        Sample an event to replay
-        '''
-        return random.choice(self.buffer)
 
 
 class QuadrotorEnvMulti(gym.Env):
@@ -206,17 +166,18 @@
         self.all_collisions = {}
         self.apply_collision_force = collision_force
 
-<<<<<<< HEAD
+        # set to true whenever we need to reset the OpenGL scene in render()
+        self.reset_scene = False
+        self.deleted_scene = False
+
         self.use_replay_buffer = replay_buffer
         self.activate_replay_buffer = False  # only start using the buffer after the drones learn how to fly
-        self.saved_in_replay_buffer = False  # just in case the same exact collision happens during replay, we don't want to save it multiple times
+        self.saved_in_replay_buffer = False  # since the same collisions happen during replay, we don't want to keep resaving the same event
+        self.collision_occurred = False
+        self.replay_buffer = None
         if self.use_replay_buffer:
             self.crash_one_episode = 0
         self.crashes_hundred_eps = []
-=======
-        # set to true whenever we need to reset the OpenGL scene in render()
-        self.reset_scene = False
->>>>>>> 45eae158
 
     def set_room_dims(self, dims):
         # dims is a (x, y, z) tuple
@@ -295,7 +256,7 @@
         self.obstacle_mode = self.envs[0].obstacle_mode
         self.obstacle_num = self.envs[0].obstacle_num
 
-    def reset_scene(self):
+    def reset_scene_multi(self):
         models = tuple(e.dynamics.model for e in self.envs)
         self.scene = Quadrotor3DSceneMulti(
             models=models,
@@ -304,7 +265,6 @@
             render_speed=self.render_speed, formation_size=self.quads_formation_size,
         )
 
-
     def reset_thrust_noise(self):
         for e in self.envs:
             if e.dynamics.use_numba:
@@ -320,7 +280,6 @@
 
         self.reset_obstacle_mode()
 
-<<<<<<< HEAD
         models = tuple(e.dynamics.model for e in self.envs)
 
         # try to activate replay buffer if enabled
@@ -328,30 +287,12 @@
             self.crashes_hundred_eps.append(self.crash_one_episode)
             self.activate_replay_buffer = self.can_drones_fly()
 
-=======
->>>>>>> 45eae158
         if self.adaptive_env:
             # TODO: introduce logic to choose the new room dims i.e. based on statistics from last N episodes, etc
             # e.g. self.room_dims = ....
             new_length, new_width, new_height = np.random.randint(1, 31, 3)
             self.room_dims = (new_length, new_width, new_height)
 
-<<<<<<< HEAD
-        # TODO: don't create scene object if we're just training and no need to visualize?
-        if self.scene is None:
-            self.scene = Quadrotor3DSceneMulti(
-                models=models,
-                w=640, h=480, resizable=True, obstacles=self.obstacles, viewpoint=self.envs[0].viewpoint,
-                obstacle_mode=self.obstacle_mode, room_dims=self.room_dims, num_agents=self.num_agents,
-                render_speed=self.render_speed, formation_size=self.quads_formation_size,
-            )
-        else:
-            self.scene.update_models(models)
-            self.scene.formation_size = self.quads_formation_size
-            self.scene.update_env(self.room_dims)
-
-=======
->>>>>>> 45eae158
         for i, e in enumerate(self.envs):
             e.goal = self.scenario.goals[i]
             e.rew_coeff = self.rew_coeff
@@ -379,13 +320,10 @@
         self.all_collisions = {val: [0.0 for _ in range(len(self.envs))] for val in ['drone', 'ground', 'obstacle']}
 
         self.collisions_per_episode = self.collisions_after_settle = 0
-<<<<<<< HEAD
+
+        self.reset_scene = True
+
         self.crash_one_episode = 0
-=======
-
-        self.reset_scene = True
-
->>>>>>> 45eae158
         return obs
 
     # noinspection PyTypeChecker
@@ -402,20 +340,6 @@
             infos.append(info)
 
             self.pos[i, :] = self.envs[i].dynamics.pos
-
-        if self.use_replay_buffer and self.activate_replay_buffer and not self.saved_in_replay_buffer and\
-                self.envs[0].tick % self.unwrapped.reward_shaping_interface.replay_buffer.cp_step_size_freq == 0:
-            #  remove attributes that prevent self from being pickleable
-            for e in self.envs:
-                del e.dynamics.thrust_noise
-            chase_cam_backup = deepcopy(self.scene.chase_cam)
-            del self.scene
-            self.unwrapped.reward_shaping_interface.replay_buffer.save_checkpoint((deepcopy(self), actions))
-
-            #  TODO: Maybe remove these and turn off the replay buffer during evaluation??
-            self.reset_scene()
-            self.scene.chase_cam = chase_cam_backup
-            self.reset_thrust_noise()
 
         if self.swarm_obs != 'none' and self.num_agents > 1:
             if self.num_use_neighbor_obs == (self.num_agents - 1):
@@ -432,9 +356,8 @@
 
         unique_collisions = np.setdiff1d(self.curr_drone_collisions, self.prev_drone_collisions)
 
-        if unique_collisions.sum() > 0 and self.use_replay_buffer and self.activate_replay_buffer\
-                and self.envs[0].tick >= self.collisions_grace_period_seconds * self.envs[0].control_freq and not self.saved_in_replay_buffer:
-            self.unwrapped.reward_shaping_interface.replay_buffer.write_cp_to_buffer(seconds_ago=1.5)
+        if unique_collisions.sum() > 0:
+            self.collision_occurred = True
 
         # collision between 2 drones counts as a single collision
         collisions_curr_tick = len(unique_collisions) // 2
@@ -537,7 +460,7 @@
                     'num_collisions_after_settle': self.collisions_after_settle,
                 }
 
-            obs = self.unwrapped.reward_shaping_interface.reset_env()
+            obs = self.reset()
             dones = [True] * len(dones)  # terminate the episode for all "sub-envs"
 
         return obs, rewards, dones, infos
